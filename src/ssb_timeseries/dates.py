# ruff: noqa
# type: ignore #NOSONAR
"""
Helper module for date and time utility functions.

Notable examples include converting between UTC and local time, standardised string formats for file names, and (planned for future use) intervals.
"""

from datetime import datetime as dt, tzinfo
from typing import Any
from zoneinfo import ZoneInfo

from dateutil import parser

# from ssb_timeseries.logging import ts_logger
import ssb_timeseries as ts


MAX_TIME_PRECISION = "second"
DEFAULT_TIMESPEC = "seconds"
DEFAULT_TZ = ZoneInfo("Europe/Oslo")  # Will shift between CET and CEST
UTC = ZoneInfo("UTC")


def date_utc(some_date: dt | str | None, **kwargs) -> dt:
    """Convert date to UTC.

    If date has no timezone information, the data is assumed to be in CET.

    The output will be rounded to the precision specified by kwarg 'rounding'. Max precision 'second' will be used if none is provided.
    """
    if some_date is None or some_date == "":
        return date_round(now_utc())
    else:
        dt_type = ensure_datetime(some_date)
        assert isinstance(dt_type, dt)
        tz_aware = ensure_tz_aware(dt_type)
        correct_tz = tz_aware.astimezone(tz=UTC)
        return date_round(correct_tz, **kwargs)


def date_local(some_date: dt | str, **kwargs) -> dt:
    """Convert date to Europe/Oslo timezone; ie shifting between CET and CEST.

    If the date has no timezone information, the data is assumed to be in Oslo timezone.

    The output will be rounded to the precision specified by kwarg 'rounding'. Default precision 'minute' will be used if none is provided.
    """
    dt_type = ensure_datetime(some_date, tz=DEFAULT_TZ)
    return date_round(dt_type, **kwargs)


def date_round(d: dt, **kwargs) -> dt:
    """Round date to specified by kwarg 'rounding' or default precision.

    Rounding can take the values 'none', 'day', 'd', 'hour', 'h', 'minute', 'min', 'm', 'second', 'sec', or 's'.

    Default precision 'minute' is used if none is provided.
    """

    rounding = kwargs.get("rounding", MAX_TIME_PRECISION)
    match rounding.lower():
        case "day" | "d":
            out = d.replace(hour=0, minute=0, second=0, microsecond=0)
        case "hour" | "h":
            out = d.replace(minute=0, second=0, microsecond=0)
        case "minute" | "min" | "m":
            out = d.replace(second=0, microsecond=0)
        case "second" | "sec" | "s":
            out = d.replace(microsecond=0)
        case "none":
            out = d
    return out


def ensure_datetime(some_date_representation: Any, **kwargs) -> dt:
    """Make sure that we are dealing with a datetime object, convert if possible.

    If input is None or empty strings will be converted to now_utc().
    """
    if isinstance(some_date_representation, dt):
        return some_date_representation
    elif some_date_representation is None or some_date_representation == "":
        date_as_dt = now_utc(**kwargs)
    else:
        try:
            date_as_dt = some_date_representation.to_datetime()
        except (ValueError, TypeError, AttributeError):
            # except AttributeError:
            # d = dt.strptime(d, "%Y-%m-%d")
            date_as_dt = parser.parse(some_date_representation)
        return date_as_dt
    return date_as_dt


def ensure_tz_aware(some_date: dt) -> dt:
    """Make sure that our datetime object is timezone aware.

    Assume CET if timezone information is missing.
    """
    # if some_date.tzinfo is None or some_date.tzinfo.utcoffset(some_date) is None:
    if is_tz_naive(some_date):
        ts.logger.debug(
            "DATE_UTC catched a date without timezone info. This will become an error later. Assuming CET."
        )
        try:
            tz_aware = some_date.astimezone(tz=DEFAULT_TZ)
        except (ValueError, TypeError, AttributeError):
            tz_aware = some_date.replace(tzinfo=DEFAULT_TZ)
        return tz_aware
    else:
        return some_date


def is_tz_aware(d: dt) -> bool:
    return d.tzinfo is not None and d.tzinfo.utcoffset(d) is not None


def is_tz_naive(d: dt) -> bool:
    return d.tzinfo is None or d.tzinfo.utcoffset(d) is None


def now_utc(**kwargs) -> dt:
    """Return now in UTC."""
    t = dt.now(tz=UTC)
    return date_round(t, **kwargs)


def now_cet(**kwargs) -> dt:
    """Return now in CET."""
    t = dt.now(tz=UTC)
    return date_round(t, **kwargs)


def utc_iso(d: Any, timespec: str = DEFAULT_TIMESPEC) -> str:
    """Convert date to UTC and return as an ISO formatted string."""
    return date_utc(d).isoformat(timespec=timespec)


def utc_iso_no_colon(d: dt, timespec: str = DEFAULT_TIMESPEC) -> str:
    """Convert date to UTC and return as an ISO formatted string without the colons."""
    return utc_iso(d, timespec=timespec).replace(":", "")


class Interval:
    def __init__(self, f=None, t=None, **kwargs) -> None:
        """Interval(date_from, date_to)
        or a number of variations of named parameters: start/stop, begin/end, as_of, as_of_from/as_of_to, valid_from, valid_to -
        If only "as_of" is provided, start/stop are both set to this date.
        Interval.start defaults to datetime.min
        Interval.stop defaults to datetime.max
        """
        as_of = kwargs.get("as_of")
        as_of_from = kwargs.get("as_of_from")
        as_of_to = kwargs.get("as_of_to")
        valid_from = kwargs.get("valid_from")
        valid_to = kwargs.get("valid_to")
        start = kwargs.get("start")
        stop = kwargs.get("stop")
        from_ = kwargs.get("from_date")
        to = kwargs.get("to_date")
        date_from = kwargs.get("date_from")
        date_to = kwargs.get("date_to")
        from_date = kwargs.get("from_date")
        to_date = kwargs.get("to_date")
        begin = kwargs.get("begin")
        end = kwargs.get("end")

        precision: str = kwargs.get("precision", MAX_TIME_PRECISION)

        ts.logger.debug(f"Interval.__init__ with kwargs:\n{kwargs}")

        self.start = (
            f
            or as_of
            or start
            or as_of_from
            or from_
            or date_from
            or from_date
            or valid_from
            or begin
            or dt.min
        )
        self.stop = (
            t
            or as_of
            or stop
            or to
            or as_of_to
            or date_to
            or to_date
            or valid_to
            or end
            or dt.max
        )

        if precision:
            # "round" to MAX_TIME_precision if provided
            ...

<<<<<<< HEAD
        ts.logger.debug(f"Interval.__init__ returns self:\n{self}")
=======
        # ts_logger.debug(f"Interval.__init__ returns self:\n{self}")
>>>>>>> 984551f8

    def includes(self, *args: dt | list[dt]):
        ts.logger.debug(f"Interval.include args: {args}")
        if len(args) == 1:
            ts.logger.debug("Interval.include - single input")
            out: bool = args[0] >= self.start and args[0] <= self.stop
        else:
            out = [x >= self.start and x <= self.stop for x in args]
        ts.logger.debug(f"Interval.include returns:\n{out}")
        return out

    def all(self):
        self.start = dt.min
        self.stop = dt.max

    def __eq__(self, other) -> str:
        return (self.start, self.stop) == (other.start, other.stop)

    def __lt__(self, other) -> str:
        ts.logger.debug(
            f"Interval.lt: \n\t{self.stop} < ({other.start} < {other.stop})"
        )
        return self.stop < other.start

    def __gt__(self, other) -> str:
        ts.logger.debug(f"Interval.gt: \n\t{self.start} > {other.stop}")
        return self.start > other.stop

    def __le__(self, other) -> str:
        ts.logger.debug(
            f"Interval.le: \n\t{self.start} - {self.stop}\n\t{other.start} - {other.stop}"
        )
        return (self.start, self.stop) <= (other.start, other.stop)

    def __ge__(self, other) -> str:
        ts.logger.debug(
            f"Interval.ge: \n\t{self.start} - {self.stop}\n\t{other.start} - {other.stop}"
        )
        return (self.start, self.stop) >= (other.start, other.stop)

    def __repr__(self) -> str:
        expr = f"Interval(from_date = {self.start}, to_date = {self.stop}) "
        return expr

    def __str__(self) -> str:
        expr = f"Interval from {self.start} to {self.stop}."
        return expr<|MERGE_RESOLUTION|>--- conflicted
+++ resolved
@@ -199,12 +199,6 @@
             # "round" to MAX_TIME_precision if provided
             ...
 
-<<<<<<< HEAD
-        ts.logger.debug(f"Interval.__init__ returns self:\n{self}")
-=======
-        # ts_logger.debug(f"Interval.__init__ returns self:\n{self}")
->>>>>>> 984551f8
-
     def includes(self, *args: dt | list[dt]):
         ts.logger.debug(f"Interval.include args: {args}")
         if len(args) == 1:
