--- conflicted
+++ resolved
@@ -16,14 +16,6 @@
 [tool.poetry.dependencies]
 python = ">=3.10,<4.0"
 dapla-toolbelt = ">=1.3.2"
-<<<<<<< HEAD
-pandas = "^2.1.1"
-pytest = "^7.4.3"
-ssb-klass-python = ">=0.0.7"
-pyarrow = "^14.0.0"
-bigtree = "^0.17.0"
-typing-extensions = "^4.11.0"
-=======
 pandas = ">=2.1.1"
 ssb-klass-python = ">=0.0.7"
 pyarrow = ">=14.0.0"
@@ -32,7 +24,6 @@
 typing-extensions = ">=4.11.0"
 python-dateutil = ">=2.9.0.post0"
 numpy = ">=1.26.4"
->>>>>>> ede94d2f
 
 [tool.poetry.group.dev.dependencies]
 pygments = ">=2.10.0"
