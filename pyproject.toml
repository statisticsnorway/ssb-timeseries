--- conflicted
+++ resolved
@@ -109,19 +109,13 @@
     "RUF",  # the ruff developer's own rules
 ]
 ignore = [
-<<<<<<< HEAD
-    # "ANN101", # Rule have been removed and ignoring them has no effect
-    # "ANN102", # Rule have been removed and ignoring them has no effect
-    "A005",   # Don't mind shadowing builtin modules (applies to: io, logging, type).
-    "ANN202", # Don't require return type annotation for private functions.
-=======
     "ANN202", # Don't requiere return type annotation for private functions.
->>>>>>> 5eadd281
     "ANN401", # Allow type annotation with type Any.
     "D100",   # Supress undocumented-public-module. Only doc of public api required.
     "E402",   # Supress module-import-not-at-top-of-file, needed in jupyter notebooks.
     "E501",   # Supress line-too-long warnings: trust black's judgement on this one.
     # "RUF100", # RYE: Don't get in the way of noqa: DAR...
+    "A005",   # RYE: Don't mind shadowing builtin modules (applies to: io, logging, type).
 ]
 
 [tool.ruff.lint.isort]
